/*
 *
 *  Copyright 2012 Netflix, Inc.
 *
 *     Licensed under the Apache License, Version 2.0 (the "License");
 *     you may not use this file except in compliance with the License.
 *     You may obtain a copy of the License at
 *
 *         http://www.apache.org/licenses/LICENSE-2.0
 *
 *     Unless required by applicable law or agreed to in writing, software
 *     distributed under the License is distributed on an "AS IS" BASIS,
 *     WITHOUT WARRANTIES OR CONDITIONS OF ANY KIND, either express or implied.
 *     See the License for the specific language governing permissions and
 *     limitations under the License.
 *
 */
package com.netflix.simianarmy.basic.chaos;

import java.util.Calendar;
import java.util.Collection;
import java.util.Date;
import java.util.HashMap;
import java.util.List;
import java.util.Map;
import java.util.Random;
import java.util.concurrent.TimeUnit;

import org.apache.commons.lang.Validate;
import org.slf4j.Logger;
import org.slf4j.LoggerFactory;

import com.google.common.collect.Lists;
import com.netflix.simianarmy.CloudClient;
import com.netflix.simianarmy.FeatureNotEnabledException;
import com.netflix.simianarmy.InstanceGroupNotFoundException;
import com.netflix.simianarmy.MonkeyCalendar;
import com.netflix.simianarmy.MonkeyConfiguration;
import com.netflix.simianarmy.MonkeyRecorder.Event;
import com.netflix.simianarmy.NotFoundException;
import com.netflix.simianarmy.chaos.BlockAllNetworkTrafficChaosType;
import com.netflix.simianarmy.chaos.ChaosCrawler.InstanceGroup;
import com.netflix.simianarmy.chaos.ChaosEmailNotifier;
import com.netflix.simianarmy.chaos.ChaosMonkey;
import com.netflix.simianarmy.chaos.ChaosType;
import com.netflix.simianarmy.chaos.ShutdownInstanceChaosType;

/**
 * The Class BasicChaosMonkey.
 */
public class BasicChaosMonkey extends ChaosMonkey {

    /** The Constant LOGGER. */
    private static final Logger LOGGER = LoggerFactory.getLogger(BasicChaosMonkey.class);

    /** The Constant NS. */
    private static final String NS = "simianarmy.chaos.";

    /** The cfg. */
    private final MonkeyConfiguration cfg;

    /** The runs per day. */
    private final long runsPerDay;

    /** The minimum value of the maxTerminationCountPerday property to be considered non-zero. **/
    private static final double MIN_MAX_TERMINATION_COUNT_PER_DAY = 0.001;

    private final MonkeyCalendar monkeyCalendar;

    // When a mandatory termination is triggered due to the minimum termination limit is breached,
    // the value below is used as the termination probability.
    private static final double DEFAULT_MANDATORY_TERMINATION_PROBABILITY = 0.5;

    private final List<ChaosType> allChaosTypes;

    /**
     * Instantiates a new basic chaos monkey.
     * @param ctx
     *            the ctx
     */
    public BasicChaosMonkey(ChaosMonkey.Context ctx) {
        super(ctx);

        this.cfg = ctx.configuration();
        this.monkeyCalendar = ctx.calendar();

        Calendar open = monkeyCalendar.now();
        Calendar close = monkeyCalendar.now();
        open.set(Calendar.HOUR, monkeyCalendar.openHour());
        close.set(Calendar.HOUR, monkeyCalendar.closeHour());

<<<<<<< HEAD
        enabledChaosTypes = Lists.newArrayList();
<<<<<<< HEAD
        enabledChaosTypes.add(ShutdownInstanceChaosType.INSTANCE);
        enabledChaosTypes.add(new BlockAllNetworkTrafficChaosType(cfg));
=======
        enabledChaosTypes.add(new ShutdownInstanceChaosType(cfg));
>>>>>>> pluggable_chaos_type
=======
        allChaosTypes = Lists.newArrayList();
        allChaosTypes.add(new ShutdownInstanceChaosType(cfg));
>>>>>>> 51f3f307

        TimeUnit freqUnit = ctx.scheduler().frequencyUnit();
        long units = freqUnit.convert(close.getTimeInMillis() - open.getTimeInMillis(), TimeUnit.MILLISECONDS);
        runsPerDay = units / ctx.scheduler().frequency();
    }

    /** {@inheritDoc} */
    @Override
    public void doMonkeyBusiness() {
        context().resetEventReport();
        cfg.reload();
        if (!isChaosMonkeyEnabled()) {
            return;
        }
        for (InstanceGroup group : context().chaosCrawler().groups()) {
            if (isGroupEnabled(group)) {
                if (isMaxTerminationCountExceeded(group)) {
                    continue;
                }
                double prob = getEffectiveProbability(group);
                Collection<String> instances = context().chaosInstanceSelector().select(group, prob / runsPerDay);
                for (String inst : instances) {
                    ChaosType chaosType = pickChaosType(context().cloudClient(), inst);
                    if (chaosType == null) {
                        // This is surprising ... normally we can always just terminate it
                        LOGGER.warn("No chaos type was applicable to the instance: {}", inst);
                        continue;
                    }
                    terminateInstance(group, inst, chaosType);
                }
            }
        }
    }

    private ChaosType pickChaosType(CloudClient cloudClient, String instanceId) {
        Random random = new Random();

        List<ChaosType> applicable = Lists.newArrayList();
        for (ChaosType chaosType : allChaosTypes) {
            if (chaosType.canApply(cloudClient, instanceId)) {
                applicable.add(chaosType);
            }
        }

        if (applicable.isEmpty()) {
            return null;
        }

        int index = random.nextInt(applicable.size());
        return applicable.get(index);
    }

    @Override
    public Event terminateNow(String type, String name, ChaosType chaosType)
            throws FeatureNotEnabledException, InstanceGroupNotFoundException {
        Validate.notNull(type);
        Validate.notNull(name);
        cfg.reload(name);
        if (!isChaosMonkeyEnabled()) {
            String msg = String.format("Chaos monkey is not enabled for group %s [type %s]",
                    name, type);
            LOGGER.info(msg);
            throw new FeatureNotEnabledException(msg);
        }
        String prop = NS + "terminateOndemand.enabled";
        if (cfg.getBool(prop)) {
            InstanceGroup group = findInstanceGroup(type, name);
            if (group == null) {
                throw new InstanceGroupNotFoundException(type, name);
            }
            Collection<String> instances = context().chaosInstanceSelector().select(group, 1.0);
            Validate.isTrue(instances.size() <= 1);
            if (instances.size() == 1) {
                return terminateInstance(group, instances.iterator().next(), chaosType);
            } else {
                throw new NotFoundException(String.format("No instance is found in group %s [type %s]",
                        name, type));
            }
        } else {
            String msg = String.format("Group %s [type %s] does not allow on-demand termination, set %s=true",
                    name, type, prop);
            LOGGER.info(msg);
            throw new FeatureNotEnabledException(msg);
        }
    }

    private void reportEventForSummary(EventTypes eventType, InstanceGroup group, String instanceId) {
        context().reportEvent(createEvent(eventType, group, instanceId));
    }

    /**
     * Handle termination error. This has been abstracted so subclasses can decide to continue causing chaos if desired.
     *
     * @param instance
     *            the instance
     * @param e
     *            the exception
     */
    protected void handleTerminationError(String instance, Throwable e) {
        LOGGER.error("failed to terminate instance " + instance, e.getMessage());
        throw new RuntimeException("failed to terminate instance " + instance, e);
    }

    /** {@inheritDoc} */
    @Override
    public Event recordTermination(InstanceGroup group, String instance, ChaosType chaosType) {
        Event evt = context().recorder().newEvent(Type.CHAOS, EventTypes.CHAOS_TERMINATION, group.region(), instance);
        evt.addField("groupType", group.type().name());
        evt.addField("groupName", group.name());
        evt.addField("chaosType", chaosType.getKey());
        context().recorder().recordEvent(evt);
        return evt;
    }

    /** {@inheritDoc} */
    @Override
    public int getPreviousTerminationCount(InstanceGroup group, Date after) {
        Map<String, String> query = new HashMap<String, String>();
        query.put("groupType", group.type().name());
        query.put("groupName", group.name());
        List<Event> evts = context().recorder().findEvents(Type.CHAOS, EventTypes.CHAOS_TERMINATION, query, after);
        return evts.size();
    }

    private Event createEvent(EventTypes chaosTermination, InstanceGroup group, String instance) {
        Event evt = context().recorder().newEvent(Type.CHAOS, chaosTermination, group.region(), instance);
        evt.addField("groupType", group.type().name());
        evt.addField("groupName", group.name());
        return evt;
    }

    /**
     * Gets the effective probability value, returns 0 if the group is not enabled. Otherwise calls
     * getEffectiveProbability.
     * @param group
     * @return the effective probability value for the instance group
     */
    protected double getEffectiveProbability(InstanceGroup group) {
        if (!isGroupEnabled(group)) {
            return 0;
        }
        return getEffectiveProbabilityFromCfg(group);
    }

    /**
     * Gets the effective probability value when the monkey processes an instance group, it uses the following
     * logic in the order as listed below.
     *
     * 1) When minimum mandatory termination is enabled, a default non-zero probability is used for opted-in
     * groups, if a) the application has been opted in for the last mandatory termination window
     *        and b) there was no terminations in the last mandatory termination window
     * 2) Use the probability configured for the group type and name
     * 3) Use the probability configured for the group
     * 4) Use 1.0
     * @param group
     * @return double
     */
    protected double getEffectiveProbabilityFromCfg(InstanceGroup group) {
        String propName;
        if (cfg.getBool(NS + "mandatoryTermination.enabled")) {
            String mtwProp = NS + "mandatoryTermination.windowInDays";
            int mandatoryTerminationWindowInDays = (int) cfg.getNumOrElse(mtwProp, 0);
            if (mandatoryTerminationWindowInDays > 0
                    && noTerminationInLastWindow(group, mandatoryTerminationWindowInDays)) {
                double mandatoryProb = cfg.getNumOrElse(NS + "mandatoryTermination.defaultProbability",
                        DEFAULT_MANDATORY_TERMINATION_PROBABILITY);
                LOGGER.info("There has been no terminations for group {} [type {}] in the last {} days,"
                        + "setting the probability to {} for mandatory termination.",
                        new Object[]{group.name(), group.type(), mandatoryTerminationWindowInDays, mandatoryProb});
                return mandatoryProb;
            }
        }
        propName = "probability";
        String defaultProp = NS + group.type();
        String probProp = NS + group.type() + "." + group.name() + "." + propName;
        double prob = cfg.getNumOrElse(probProp, cfg.getNumOrElse(defaultProp + "." + propName, 1.0));
        LOGGER.info("Group {} [type {}] enabled [prob {}]", new Object[]{group.name(), group.type(), prob});
        return prob;
    }

    /**
     * Returns lastOptInTimeInMilliseconds from the .properties file.
     *
     * @param group
     * @return long
     */
    protected long getLastOptInMilliseconds(InstanceGroup group) {
        String prop = NS + group.type() + "." + group.name() + ".lastOptInTimeInMilliseconds";
        long lastOptInTimeInMilliseconds = (long) cfg.getNumOrElse(prop, -1);
        return lastOptInTimeInMilliseconds;
    }

    private boolean noTerminationInLastWindow(InstanceGroup group, int mandatoryTerminationWindowInDays) {
    long lastOptInTimeInMilliseconds = getLastOptInMilliseconds(group);
        if (lastOptInTimeInMilliseconds < 0) {
            return false;
        }

        Calendar windowStart = monkeyCalendar.now();
        windowStart.add(Calendar.DATE, -1 * mandatoryTerminationWindowInDays);

        // return true if the window start is after the last opt-in time and
        // there has been no termination since the window start
        if (windowStart.getTimeInMillis() > lastOptInTimeInMilliseconds
                && getPreviousTerminationCount(group, windowStart.getTime()) <= 0) {
            return true;
        }

        return false;
    }

    /**
     * Checks to see if the given instance group is enabled.
     * @param group
     * @return boolean
     */
    protected boolean isGroupEnabled(InstanceGroup group) {
        String prop = NS + group.type() + "." + group.name() + ".enabled";
        String defaultProp = NS + group.type() + ".enabled";
        if (cfg.getBoolOrElse(prop, cfg.getBool(defaultProp))) {
            return true;
        } else {
            LOGGER.info("Group {} [type {}] disabled, set {}=true or {}=true",
                    new Object[]{group.name(), group.type(), prop, defaultProp});
            return false;
        }
    }

    private boolean isChaosMonkeyEnabled() {
        String prop = NS + "enabled";
        if (cfg.getBoolOrElse(prop, true)) {
            return true;
        }
        LOGGER.info("ChaosMonkey disabled, set {}=true", prop);
        return false;
    }

    private InstanceGroup findInstanceGroup(String type, String name) {
        // Calling context().chaosCrawler().groups(name) causes a new crawl to get
        // the up to date information for the group name.
        for (InstanceGroup group : context().chaosCrawler().groups(name)) {
            if (group.type().toString().equals(type) && group.name().equals(name)) {
                return group;
            }
        }
        LOGGER.warn("Failed to find instance group for type {} and name {}", type, name);
        return null;
    }

    private Event terminateInstance(InstanceGroup group, String inst, ChaosType chaosType) {
        Validate.notNull(group);
        Validate.notEmpty(inst);
        String prop = NS + "leashed";
        if (cfg.getBoolOrElse(prop, true)) {
            LOGGER.info("leashed ChaosMonkey prevented from killing {} from group {} [{}], set {}=false",
                    new Object[]{inst, group.name(), group.type(), prop});
            reportEventForSummary(EventTypes.CHAOS_TERMINATION_SKIPPED, group, inst);
            return null;
        } else {
            try {
                Event evt = recordTermination(group, inst, chaosType);
                sendTerminationNotification(group, inst);
                chaosType.apply(context().cloudClient(), inst);
                LOGGER.info("Terminated {} from group {} [{}] with {}",
                        new Object[]{inst, group.name(), group.type(), chaosType.getKey() });
                reportEventForSummary(EventTypes.CHAOS_TERMINATION, group, inst);
                return evt;
            } catch (NotFoundException e) {
                LOGGER.warn("Failed to terminate " + inst + ", it does not exist. Perhaps it was already terminated");
                reportEventForSummary(EventTypes.CHAOS_TERMINATION_SKIPPED, group, inst);
                return null;
            } catch (Exception e) {
                handleTerminationError(inst, e);
                reportEventForSummary(EventTypes.CHAOS_TERMINATION_SKIPPED, group, inst);
                return null;
            }
        }
    }

    /**
     * Checks to see if the maximum termination window has been exceeded.
     *
     * @param group
     * @return boolean
     */
    protected boolean isMaxTerminationCountExceeded(InstanceGroup group) {
        Validate.notNull(group);
        String propName = "maxTerminationsPerDay";
        String defaultProp = String.format("%s%s.%s", NS, group.type(), propName);
        String prop = String.format("%s%s.%s.%s", NS, group.type(), group.name(), propName);
        double maxTerminationsPerDay = cfg.getNumOrElse(prop, cfg.getNumOrElse(defaultProp, 1.0));
        if (maxTerminationsPerDay <= MIN_MAX_TERMINATION_COUNT_PER_DAY) {
            LOGGER.info("ChaosMonkey is configured to not allow any killing from group {} [{}] "
                    + "with max daily count set as {}", new Object[]{group.name(), group.type(), prop});
            return true;
        } else {
            int daysBack = 1;
            int maxCount = (int) maxTerminationsPerDay;
            if (maxTerminationsPerDay < 1.0) {
                daysBack = (int) Math.ceil(1 / maxTerminationsPerDay);
                maxCount = 1;
            }
            Calendar after = monkeyCalendar.now();
            after.add(Calendar.DATE, -1 * daysBack);
            // Check if the group has exceeded the maximum terminations for the last period
            int terminationCount = getPreviousTerminationCount(group, after.getTime());
            if (terminationCount >= maxCount) {
                LOGGER.info("The count of terminations for group {} [{}] in the last {} days is {},"
                        + " equal or greater than the max count threshold {}",
                        new Object[]{group.name(), group.type(), daysBack, terminationCount, maxCount});
                return true;
            }
        }
        return false;
    }

    @Override
    public void sendTerminationNotification(InstanceGroup group, String instance) {
        String propEmailGlobalEnabled = "simianarmy.chaos.notification.global.enabled";
        String propEmailGroupEnabled = String.format("%s%s.%s.notification.enabled", NS, group.type(), group.name());

        ChaosEmailNotifier notifier = context().chaosEmailNotifier();
        if (notifier == null) {
            String msg = "Chaos email notifier is not set.";
            LOGGER.error(msg);
            throw new RuntimeException(msg);
        }
        if (cfg.getBoolOrElse(propEmailGroupEnabled, false)) {
            notifier.sendTerminationNotification(group, instance);
        }
        if (cfg.getBoolOrElse(propEmailGlobalEnabled, false)) {
            notifier.sendTerminationGlobalNotification(group, instance);
        }
    }

    /**
     * {@inheritDoc}
     */
    @Override
    public List<ChaosType> getChaosTypes() {
        return Lists.newArrayList(allChaosTypes);
    }
}<|MERGE_RESOLUTION|>--- conflicted
+++ resolved
@@ -89,18 +89,9 @@
         open.set(Calendar.HOUR, monkeyCalendar.openHour());
         close.set(Calendar.HOUR, monkeyCalendar.closeHour());
 
-<<<<<<< HEAD
-        enabledChaosTypes = Lists.newArrayList();
-<<<<<<< HEAD
-        enabledChaosTypes.add(ShutdownInstanceChaosType.INSTANCE);
-        enabledChaosTypes.add(new BlockAllNetworkTrafficChaosType(cfg));
-=======
-        enabledChaosTypes.add(new ShutdownInstanceChaosType(cfg));
->>>>>>> pluggable_chaos_type
-=======
         allChaosTypes = Lists.newArrayList();
         allChaosTypes.add(new ShutdownInstanceChaosType(cfg));
->>>>>>> 51f3f307
+        allChaosTypes.add(new BlockAllNetworkTrafficChaosType(cfg));
 
         TimeUnit freqUnit = ctx.scheduler().frequencyUnit();
         long units = freqUnit.convert(close.getTimeInMillis() - open.getTimeInMillis(), TimeUnit.MILLISECONDS);
